--- conflicted
+++ resolved
@@ -1,50 +1,4 @@
 # EpiSim.jl
-<<<<<<< HEAD
-A julia-based simulator for epidemic processes
-
-## Using EpiSim.py Interface
-
-The `EpiSim.py` file provides a Python interface for the EpiSim.jl epidemic simulator. Here's how to use it:
-
-1. Import the `MMCACovid19` class:
-   ```python
-   from py_interface.EpiSim import MMCACovid19
-   ```
-
-2. Initialize the model:
-   ```python
-   model = MMCACovid19(
-       executable_path="path/to/episim",
-       config="path/to/config.json",
-       data_folder="path/to/data",
-       instance_folder="path/to/runs",
-       initial_conditions="path/to/initial_conditions.nc"
-   )
-   ```
-
-3. Run a single step:
-   ```python
-   new_state, next_date = model.step(start_date="2023-01-01", length_days=5)
-   ```
-
-4. Update configuration:
-   ```python
-   new_config = {...}  # Dict or path to JSON file
-   model.update_config(new_config)
-   ```
-
-5. Run multiple steps:
-   ```python
-   current_date = "2023-01-01"
-   for _ in range(10):
-       new_state, next_date = model.step(start_date=current_date, length_days=5)
-       current_date = next_date
-   ```
-
-Each model instance has a unique UUID and folder for storing state, allowing multiple simultaneous runs.
-
-For more detailed examples, refer to the `run_model_example()` and `agent_flow_example()` functions in the `EpiSim.py` file.
-=======
 A julia-based simulator for simulating epidemics. 
 
 Currently, it implements MMCA for simulating an extended SEIR in a metapopulation. 
@@ -252,4 +206,3 @@
 3. Jesús Gómez-Gardeñes, David Soriano-Paños and Alex Arenas: Critical regimes driven by recurrent mobility patterns of reaction-diffusion processes in networks, _Nature Physics_ **14** (2018) 391–395 ([doi](https://doi.org/10.1101/2020.03.21.20040022))
 
 4. David Soriano-Paños, L. Lotero, Alex Arenas and Jesús Gómez-Gardeñes: Spreading processes in multiplex metapopulations containing different mobility networks, _Physical Review X_ **8** (2018) 031039 ([doi](https://doi.org/10.1103/PhysRevX.8.031039))
->>>>>>> 85ee5cee
