# EpiSim.jl
A julia-based simulator for simulating epidemics. 

Currently, it implements MMCA for simulating an extended SEIR in a metapopulation. 

The package is a stand-alone simulator that allow to run simulations using different engines/models. Currently EpiSim enable the used of two engines:
* MMCAcovid19 Julia package [https://docs.juliahub.com/MMCAcovid19/]([url](https://docs.juliahub.com/MMCAcovid19/))
* 
# Brief history

## MMCAcovid19
This package [MMCAcovid19](https://github.com/jtmatamalas/MMCAcovid19), written in the [Julia](https://julialang.org) language, implements the epidemic model for COVID-19 developed by a group of researchers from [Universitat Rovira i Virgili](https://www.urv.cat) and [Universidad de Zaragoza](http://unizar.es) [[1](#References-1)]. The model makes use of a Microscopic Markov Chain Approach (MMCA) to describe mathematically the dynamics of a so-called metapopulation model of epidemic spreading [[2-4](#References-1)]. 

## MMCA_with_vaccination
The original was later extended by Piergiorgio Castioni to allow modelling of the effect of vaccines, herd immunity and reinfections. Each of the previous compartments has been triplicated to account for the fact that there are vaccinated and unvaccinated individuals. Having received the vaccine changes some of the transition probabilities related to the most negative aspects of the disease, such as transmission, hospitalization and death.

MMCA_with_vaccination [https://github.com/PGcastioni/MMCA_with_vaccination/]([url](https://github.com/PGcastioni/MMCA_with_vaccination/))



## EpiSim.jl

This project is an attempt to extend the functionalities of the previous version. Currently, this version provides a standard configuration format for defining a model and provides a simple set of command line scripts to generate configuration templates and run the model.


### Installing

To install EpiSim.jl, follow these steps:

1. Clone the repository:
   ```
   git clone https://github.com/your-repo/EpiSim.jl.git
   cd EpiSim.jl
   ```

2. Run the installation script:
   ```
   ./install.sh [HPC_ACCOUNT_NAME]
   ```
   
   Note: The `HPC_ACCOUNT_NAME` argument is required only when running on BSC HPC systems.

   This is because the compile time is long enough that we need to schedule a slurm job for it.

The compilation process (`install.jl`) creates a single precompiled executable:

- Builds the application in a `build` folder
- Creates a symlink named `episim` in the target directory (default is the current directory)

After installation, you can run EpiSim using the `episim` command.


### Using EpiSim.jl

<<<<<<< HEAD
EpiSim works as a command line frontend to launch simulations. It provides a simple JSON based config format to define an instance of a model. The config format included a common or core sets of parameter and specific parameters required by the different engines supported by EpiSim.jl.

Example:

```bash
./episim -e MMCACovid19Vac run -c models/mitma/config.json -d models/mitma/ -i runs --start-date "2023-01-01" --end-date "2023-01-02"
```

<!--  WIP: Miguel's plans
=======
EpiSim works as a command line frontend to launch simulations. It provides a simple JSON based config format to define an instance of a model. The config format included a common or core sets of parameter and specific parameters required by the different engines supported by EpiSim.jl. An example is given at `models/mitma/config.json`
>>>>>>> 17c4a34f

### The `epiconfig.json` format
```
{
	"simulation": {
		"start_date": "2020-03-10",
		"end_date": "2020-04-15",
		"save_full_output": true,
		"save_time_step": null,
		"output_folder": "output",
		"output_format": "netcdf"
	},
	"data": {
		# Engine specifc
        # path to files with input data, e.g. metapopulation, mobility matrix, etc.
	},
	"epidemic_params": {
		# Engine specifc
        # Epidemic parameters e.g. infection and recovery rates.
    },
	"population_params": {
        # Engine specifc
        # Population parameter, e.g. average contacts, age speciffic contact matrix.
    }
}
```

```bash
episim -e MMCACovid19Vac run -c models/mitma/config.json -d models/mitma -i runs
```

### Using the Python interface

Install dependencies:

```bash
pip install -r py_interface/requirements.txt
```

Run the model in steps:

```python
from py_interface.EpiSim import MMCACovid19

executable_path = "./episim"
config_path = "models/mitma/config.json"
data_folder = "models/mitma"
instance_folder = "runs"
initial_conditions = "models/mitma/initial_conditions.nc"

model = MMCACovid19(
	executable_path, config_path, data_folder, instance_folder, initial_conditions
)

new_state, next_date = model.step("2020-03-10", 5)

new_state, next_date = model.step(next_date, 5)
```

See `py_interface/EpiSim.py` for more examples.

<!-- 

## run_simulations.jl

Main script to run model simulations, with multiple configuration options.

Examples:

	julia --project=scripts/ scripts/run_simulations.jl

	# start and end date can be provided in the config.json
	julia --project=scripts/ scripts/run_simulations.jl -i experiments/test20 -d data -c data/config.json

	# or can be provided as command line arguments
	julia --project=scripts/ scripts/run_simulations.jl -d data -c data/config.json -i experiments/test20 --start-date 2020-02-09 --end-date 2020-05-01

	# to export the compartments at a given time t use the option --export-compartments-time-t
	julia --project=scripts/ scripts/run_simulations.jl -d data -c data/config.json -i experiments/test20 --start-date 2020-02-09 --end-date 2020-05-01 --export-compartments-time-t 5

	# to export the full compartments time series (for all dates), use the option --export-compartments
	julia --project=scripts/ scripts/run_simulations.jl -d data -c data/config.json -i experiments/test20 --start-date 2020-02-09 --end-date 2020-05-01 --export-compartments

	# to use the compartments from other simulation as initial conditions, use the option --initial-compartments
	julia --project=scripts/ scripts/run_simulations.jl -d data -c data/config.json -i experiments/test20 --start-date 2020-02-13 --end-date 2020-05-01 --initial-compartments experiments/test20/output/compartments_2020-02-13_10.h5


Usage:
	
	usage: run_simulations.jl -c CONFIG -d DATA-FOLDER -i INSTANCE-FOLDER
	                        [--export-compartments-full]
	                        [--export-compartments-time-t EXPORT-COMPARTMENTS-TIME-T]
	                        [--initial-compartments INITIAL-COMPARTMENTS]
	                        [--start-date START-DATE]
	                        [--end-date END-DATE]


## run_parallel_simulation.jl

Basic script that runs multiple simulation in parallel. 


Note: the <instance_folder> must contain a `params.csv` file, with one set of parameters per row.


Usage:
	
	julia --project=scripts/. scripts/run_parallel_simulation.jl <data_folder> <instance_folder>



## run_parallel_simulation_daily_mobility.jl

Script that runs multiple simulation in parallel. It uses a modified version of the original package, that uses a different mobility matrix (Rij) for each day.

The modified package is in `$ROOT_FOLDER/julia/MMCACovid19custom`

The script looks at `data/config.json` for the keyword `daily_mobility_matrices`, which defines a folder that contains the mobility matrices for each day.

If the mobility matrix for one day is missing, it can be configured whether to use a default matrix, or previous day matrix. 


Usage:
	
	julia --project=scripts/. scripts/run_parallel_simulation_daily_mobility.jl <data_folder> <instance_folder>


Note: the <instance_folder> must contain a `params.csv` file, with one set of parameters per row.



## run_parallel_simulation_seeds.jl

This script is a modified version of `run_parallel_simulation.jl` which uses a different set of seeds for each simulation.


It requires a `seeds.csv` file to be present in the instance/ folder (appart from `params.csv`), with one row per simulation, defining the set of seeds to be used in each simulation.


Usage:
	
	julia --project=scripts/. scripts/run_parallel_simulation_seeds.jl <data_folder> <instance_folder>



## sample_params.py

Sample parameters from a `priors.json` file:

Usage:

	python python/sample_params.py --priors data/priors.json --size 1000 --output experiments/test1000/instance_1/params.csv



## evaluate.py

Evaluates one instance, and outputs a `scores.csv` file, wich is the same as the `params.csv` with an additional `score` column.


Example:
	
	python python/evaluate.py -i <instance_folder> -d <data_folder>

	python python/evaluate.py -i experiments/test1000/instance_1/ -d data/

	# fit with incidence
	python python/evaluate.py -i experiments/test1000/instance_1/ -d data/ --fit incidence

	# fit with deaths
	python python/evaluate.py -i experiments/test1000/instance_1/ -d data/ --fit deaths


	
Usage:

	usage: evaluate.py [-h] --instance-folder INSTANCE_PATH --data-folder DATA_PATH [--config CONFIG_PATH] [--first-day-train FIRST_DAY_TRAIN]
                   [--last-day-train LAST_DAY_TRAIN] [--metric METRIC] [--weights WEIGHTS] [--fit FIT]


## summarize.py

Script that summarizes an instance, and outputs several plots.

Examples:

	python python/summarize.py -i <instance_folder> -d <data_folder>

	# draw main plots
	python python/summarize.py -i experiments/test1000/instance_1/ -d data/
	
	# draw all plots (takes time)
	python python/summarize.py --all -i experiments/test1000/instance_1/ -d data/

	# fit with incidence
	python python/summarize.py -i experiments/test1000/instance_1/ -d data/ --fit incidence

	# fit with deaths
	python python/summarize.py -i experiments/test1000/instance_1/ -d data/ --fit deaths

Usage:

	usage: summarize.py [-h] --instance-folder INSTANCE_PATH --data-folder DATA_PATH [--config CONFIG_PATH] [--output-folder OUTPUT_PATH]
	                    [--simulation SIMULATION] [--first-day-train FIRST_DAY_TRAIN] [--last-day-train LAST_DAY_TRAIN] [--metric METRIC] [--weights WEIGHTS]
	                    [--fit FIT] [--all] [--run RUN]

-->


-->

## References

1. Alex Arenas, Wesley Cota, Jesús Gómez-Gardeñes, Sergio Gómez, Clara Granell, Joan T. Matamalas, David Soriano-Paños and Benjamin Steinegger: Modeling the spatiotemporal epidemic spreading of COVID-19 and the impact of mobility and social distancing interventions, _Physical Review X_ **10** (2020) 041055 ([doi](https://doi.org/10.1103/PhysRevX.10.041055))

2. Sergio Gómez, Alex Arenas, Javier Borge-Holthoefer, Sandro Meloni and Yamir Moreno: Discrete-time Markov chain approach to contact-based disease spreading in complex networks, _Europhysics Letters_ **89** (2010) 38009 ([doi](https://doi.org/10.1209/0295-5075/89/38009))

3. Jesús Gómez-Gardeñes, David Soriano-Paños and Alex Arenas: Critical regimes driven by recurrent mobility patterns of reaction-diffusion processes in networks, _Nature Physics_ **14** (2018) 391–395 ([doi](https://doi.org/10.1101/2020.03.21.20040022))

4. David Soriano-Paños, L. Lotero, Alex Arenas and Jesús Gómez-Gardeñes: Spreading processes in multiplex metapopulations containing different mobility networks, _Physical Review X_ **8** (2018) 031039 ([doi](https://doi.org/10.1103/PhysRevX.8.031039))
<|MERGE_RESOLUTION|>--- conflicted
+++ resolved
@@ -52,7 +52,6 @@
 
 ### Using EpiSim.jl
 
-<<<<<<< HEAD
 EpiSim works as a command line frontend to launch simulations. It provides a simple JSON based config format to define an instance of a model. The config format included a common or core sets of parameter and specific parameters required by the different engines supported by EpiSim.jl.
 
 Example:
@@ -62,9 +61,6 @@
 ```
 
 <!--  WIP: Miguel's plans
-=======
-EpiSim works as a command line frontend to launch simulations. It provides a simple JSON based config format to define an instance of a model. The config format included a common or core sets of parameter and specific parameters required by the different engines supported by EpiSim.jl. An example is given at `models/mitma/config.json`
->>>>>>> 17c4a34f
 
 ### The `epiconfig.json` format
 ```
