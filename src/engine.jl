--- conflicted
+++ resolved
@@ -59,7 +59,6 @@
         mkpath(output_path)
     end
 
-<<<<<<< HEAD
 
     #########################################################
     # Containment measures
@@ -71,12 +70,6 @@
     npi_params = init_NPI_parameters_struct(data_path, npi_params_dict, kappa0_filename, first_day)
     # vac_parms = Vaccination_Params(tᵛs, ϵᵍs)
 
-=======
-    output_format    = simulation_dict["output_format"]
-    save_full_output = get(simulation_dict, "save_full_output", false)
-    save_time_step   = get(simulation_dict, "export_compartments_time_t", nothing)
-    init_format      = get(simulation_dict, "init_format", "netcdf")
->>>>>>> 17c4a34f
 
     #####################
     # Initial Condition
@@ -119,7 +112,7 @@
     simulation_dict = config["simulation"]
     output_format    = simulation_dict["output_format"]
     save_full_output = get(simulation_dict, "save_full_output", false)
-    save_time_step   = get(simulation_dict, "save_time_step", nothing)
+    save_time_step   = get(simulation_dict, "export_compartments_time_t", nothing)
     output_path = joinpath(instance_path, "output")
 
     npi_params, network_df, metapop_df, initial_compartments = read_input_files(engine, config, data_path, instance_path, init_condition_path)
