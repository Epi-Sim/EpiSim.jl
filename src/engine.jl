using NetCDF
using NCDatasets
using DataFrames
using MMCAcovid19
using MMCACovid19Vac

include("io.jl")


function get_engine(engine_name::String)
    engine_type = get(ENGINE_TYPES, engine_name, nothing)
    isnothing(engine_type) && error("Unknown engine: $engine_name")
    return engine_type()
end

function validate_config(config)
    @assert haskey(config, "simulation")
    simulation_dict = config["simulation"]
    @assert haskey(simulation_dict, "engine")
    engine_name = simulation_dict["engine"]
    engine = get_engine(engine_name)
    validate_config(config, engine)
    return engine
end

function validate_config(config, ::MMCACovid19VacEngine)
    @assert haskey(config, "simulation")
    @assert haskey(config, "data")
    @assert haskey(config, "epidemic_params")
    @assert haskey(config, "population_params")
    @assert haskey(config, "vaccination")
    @assert haskey(config, "NPI")
end

function validate_config(config, ::MMCACovid19Engine)
    @assert haskey(config, "simulation")
    @assert haskey(config, "data")
    @assert haskey(config, "epidemic_params")
    @assert haskey(config, "population_params")
    @assert haskey(config, "NPI") 
end


function read_input_files(::AbstractEngine, config::Dict, data_path::String, instance_path::String, init_condition_path::String)
    data_dict       = config["data"]
    simulation_dict = config["simulation"]
    pop_params_dict = config["population_params"]
    npi_params_dict = config["NPI"]
    init_format      = get(simulation_dict, "init_format", "netcdf")

    #########################
    # Simulation output 
    #########################
    output_path = joinpath(instance_path, "output")
    if !isdir(output_path)
        println("Creating output folder: $output_path")
        mkpath(output_path)
    end

    #########################################################
    # Containment measures
    #########################################################

    # Daily Mobility reduction
    kappa0_filename = get(data_dict, "kappa0_filename", nothing)
    first_day = Date(simulation_dict["start_date"])
    npi_params = init_NPI_parameters_struct(data_path, npi_params_dict, kappa0_filename, first_day)
    # vac_parms = Vaccination_Params(tᵛs, ϵᵍs)

    #####################
    # Initial Condition
    #####################

    if !isfile(init_condition_path) || length(init_condition_path) == 0
        init_condition_path = joinpath(data_path, get(data_dict, "initial_condition_filename", nothing))
    end

    @info "- Reading initial conditions from: $(init_condition_path)"
    # use initial compartments matrix to initialize simulations
    if init_format == "netcdf"
        initial_compartments = ncread(init_condition_path, "data")
    elseif init_format == "hdf5"
        # TODO: does this path work?
        initial_compartments = h5open(init_condition_path, "r") do file
            read(file, "data")
        end
    else
        @error "init_format must be one of : netcdf/hdf5"
        return 1
    end

    # Loading mobility network
    mobility_matrix_filename = joinpath(data_path, data_dict["mobility_matrix_filename"])
    network_df  = CSV.read(mobility_matrix_filename, DataFrame)

    G_labels = map(String, pop_params_dict["G_labels"])

    # Loading metapopulation patches info (surface, label, population by age)

    dtypes = Dict(vcat("id" => String, "area" => Float64, [i => Float64 for i in G_labels], "total" => Float64))
    
    metapop_data_filename = joinpath(data_path, data_dict["metapopulation_data_filename"])
    metapop_df = CSV.read(metapop_data_filename, DataFrame, types=dtypes)

    return npi_params, network_df, metapop_df, initial_compartments
end

"""
Run the engine using input files (which must be available in the data_path and instance_path)
and save the output to the output folder.
"""
function run_engine_io(engine::AbstractEngine, config::Dict, data_path::String, instance_path::String, init_condition_path::String)
    simulation_dict  = config["simulation"]
    output_format    = simulation_dict["output_format"]
    first_day        = Date(simulation_dict["start_date"])
    save_full_output = get(simulation_dict, "save_full_output", false)
    save_obs_output  = get(simulation_dict, "save_observables", false)
    time_step_tosave = get(simulation_dict, "save_time_step", nothing)
    output_path      = joinpath(instance_path, "output")

    # if output_path does not exist, create it
    if !isdir(output_path)
        mkpath(output_path)
    end

<<<<<<< HEAD
    npi_params, network_df, metapop_df, initial_compartments = read_input_files(engine, config, data_path, instance_path, init_condition_path)

    epi_params, population, coords = run_engine(engine, config, npi_params, network_df, metapop_df, initial_compartments)

    @info "\t- Save full output = $(save_full_output)" 
    if save_full_output
        save_full(engine, epi_params, population, output_path, output_format; coords...)
    end
    if save_obs_output
        save_observables(engine, epi_params, population, output_path; coords...)
    end
    if time_step_tosave !== nothing
        export_date = first_day + Day(time_step_tosave - 1)
        if  time_step_tosave <= epi_params.T
            @info "Storing compartments at single date $(export_date):"
            @info "\t- Simulation step: $(time_step_tosave)"
            if time_step_tosave in npi_params.tᶜs
                save_CH = true
            else
                save_CH = false
            end
            save_time_step(engine, epi_params, population, output_path, output_format, time_step_tosave, export_date, save_CH)
        else
            @error "Can't save simulation step ($(time_step_tosave)) larger than the last time step ($(params.T))"
        end
    end

    @info "done running engine io"
end

"""
Run the engine using Julia data structures as inputs. Does not save the output to file.

TODO: decouple from MMCACovid19Vac.jl (NPI_Params)
"""
function run_engine(engine::MMCACovid19VacEngine, config::Dict, npi_params::NPI_Params, network_df::DataFrame, metapop_df::DataFrame, initial_compartments::Array{Float64, 4})
    @info "Running MMCACovid19VacEngine"
=======
    
    @info "Running EpiSim.jl using: $(engine)"
    
>>>>>>> 104bf335
    simulation_dict = config["simulation"]
    data_dict       = config["data"]
    epi_params_dict = config["epidemic_params"]
    pop_params_dict = config["population_params"]
    npi_params_dict = config["NPI"]

    ###########################################
    ############# FILE READING ################
    ###########################################
    @info "- Loading data from files"
    npi_params, network_df, metapop_df, initial_compartments = read_input_files(engine, config, data_path, instance_path, init_condition_path)

    ########################################
    ####### VARIABLES INITIALIZATION #######
    ########################################
    @info "- Initializing variables"

    # Reading simulation start and end dates
    first_day = Date(simulation_dict["start_date"])
    last_day  = Date(simulation_dict["end_date"])
    # Converting dates to time steps
    T = (last_day - first_day).value + 1
    # Array with time coordinates (dates)
    T_coords  = string.(collect(first_day:last_day))

    # Metapopulations patches coordinates (labels)
    M_coords = map(String, metapop_df[:, "id"])
    M = length(M_coords)

    # Coordinates for each age strata (labels)
    G_coords = map(String, pop_params_dict["G_labels"])
    G = length(G_coords)

    coords = Dict(:T_coords => T_coords, :G_coords => G_coords, :M_coords => M_coords)

    ####################################################
    #####   INITIALIZATION OF DATA Structures   ########
    ####################################################
<<<<<<< HEAD
    @info "Initializing data structures"

    ## POPULATION PARAMETERS
    population = MMCACovid19Vac.init_pop_param_struct(G, M, G_coords, pop_params_dict, metapop_df, network_df)
    ## EPIDEMIC PARAMETERS 
    epi_params = MMCACovid19Vac.init_epi_parameters_struct(G, M, T, G_coords, epi_params_dict)

    CH = zeros(Float64, G, M, epi_params.V)
    if npi_params.tᶜs[1] == 1
        @assert size(initial_compartments) == (G, M, epi_params.V, epi_params.NumComps + 1)
        @info "The initial conditions correspond to a time step with NPI"
        @info "Initializing the CH compartment "
        for i in 1:epi_params.V
            CH[:,:,i]    .= initial_compartments[:,:,i,11] 
        end        
    else
        @assert size(initial_compartments) == (G, M, epi_params.V, epi_params.NumComps)
        
    end


    #########################################################
    # Vaccination parameters
    #########################################################
    @info "Initializing vaccination parameters"
=======
    @info "- Initializing data structures"
>>>>>>> 104bf335

    population = init_population_struct(engine, G, M, G_coords, pop_params_dict, network_df, metapop_df)
    epi_params = init_epidemic_parameters_struct(engine, G, M, T, G_coords, epi_params_dict)

    vac_params_dict = get(config, "vaccination", nothing)

    set_compartments!(engine, epi_params, population, initial_compartments)

    @info "- Initializing MMCA epidemic simulations for engine $(engine)"
    @info "\t* N. of epi compartments = 10" 
    @info "\t* G (agent class) = $(G)"
    @info "\t* M (n. of metapopulations) = $(M)"
    @info "\t* T (simulation steps) = $(T)"
    @info "\t* first_day_simulation = $(first_day)"
    @info "\t* last_day_simulation = $(last_day)"
    @info "\t* output_path = $(output_path)"
 
    run_engine!(engine, population, epi_params, npi_params; verbose = false, vac_params_dict = vac_params_dict)

<<<<<<< HEAD
    MMCACovid19Vac.set_compartments!(epi_params, population, initial_compartments)
    t₀ = 1
    for i in 1:epi_params.V
        epi_params.CHᵢᵍᵥ[:,:,t₀,i]    .= CH[:,:,i] ./ population.nᵢᵍ[:,:]
    end
    epi_params.CHᵢᵍᵥ[isnan.(epi_params.CHᵢᵍᵥ)]   .= 0

    MMCACovid19Vac.run_epidemic_spreading_mmca!(epi_params, population, npi_params, tᵛs, ϵᵍs; verbose = true )
=======
    if save_full_output
        @info "- Saving full compartments" 
        save_full(engine, epi_params, population, output_path, output_format; coords...)
    end
    if save_obs_output
        @info "- Saving observables"
        save_observables(engine, epi_params, population, output_path; coords...)
    end
    if time_step_tosave !== nothing
        export_date = first_day + Day(time_step_tosave - 1)
        if  time_step_tosave <= epi_params.T
            @info "- Storing compartments at single date $(export_date):"
            @info "\t* Simulation step: $(time_step_tosave)"
            save_time_step(engine, epi_params, population, output_path, time_step_tosave, export_date)
        else
            @error "- Can't save simulation step ($(time_step_tosave)) largest then the last time step ($(params.T))"
        end
    end
>>>>>>> 104bf335

    @info "- Done running simulations"
end

"""
Function to initialize the population parameters structure for the engine MMCACovid19VacEngine
    Params:
        engine: MMCACovid19VacEngine
        G: Int
        M: Int
        G_coords: Array{String, 1}
        pop_params_dict: Dict
    Returns:    
        population: MMCACovid19Vac.Population_Params
"""
function init_population_struct(engine::MMCACovid19VacEngine, G::Int, M::Int, 
                                G_coords::Array{String, 1}, pop_params_dict::Dict, 
                                network_df::DataFrame, metapop_df::DataFrame)
    
    population = MMCACovid19Vac.init_pop_param_struct(G, M, G_coords, pop_params_dict, metapop_df, network_df)
    return population
end

"""
Funtion to initialize the epidemic parameters structure for the engine MMCACovid19Engine
    Params:
        engine: MMCACovid19VacEngine
        G: Int
        M: Int
        T: Int
        G_coords: Array{String, 1}
        epi_params_dict: Dict
    Returns:    
        epi_params: MMCACovid19.Epidemic_Params
"""
function init_population_struct(engine::MMCACovid19Engine, G::Int, M::Int, 
                                G_coords::Array{String, 1}, pop_params_dict::Dict, 
                                network_df::DataFrame, metapop_df::DataFrame)

    # Subpopulations' patch surface
    sᵢ = metapop_df[:, "area"]
    # Subpopulation by age strata
    nᵢᵍ = copy(transpose(Array{Float64,2}(metapop_df[:, G_coords])))
    
    nᵢᵍ = round.( nᵢᵍ)

    # Age Contact Matrix
    C = Float64.(mapreduce(permutedims, vcat, pop_params_dict["C"]))
    # Average number of contacts per strata
    kᵍ = Float64.(pop_params_dict["kᵍ"])
    # Average number of contacts at home per strata
    kᵍ_h = Float64.(pop_params_dict["kᵍ_h"])
    # Average number of contacts at work per strata
    kᵍ_w = Float64.(pop_params_dict["kᵍ_w"])
    # Degree of mobility per strata
    pᵍ = Float64.(pop_params_dict["pᵍ"])
    # Density factor
    ξ = pop_params_dict["ξ"]
    # Average household size
    σ = pop_params_dict["σ"]

    edgelist = Array{Int64, 2}(network_df[:, 1:2])
    Rᵢⱼ      = Array{Float64,1}(network_df[:, 3])
    edgelist, Rᵢⱼ = correct_self_loops(edgelist, Rᵢⱼ, M)
    
    population = MMCAcovid19.Population_Params(G, M, nᵢᵍ, kᵍ, kᵍ_h, kᵍ_w, C, pᵍ, edgelist, Rᵢⱼ, sᵢ, ξ, σ)
    
    return population
end

"""
Funtion to initialize the epidemic parameters structure for the engine MMCACovid19VacEngine
    Params:
        engine: MMCACovid19VacEngine
        G: Int
        M: Int
        T: Int
        G_coords: Array{String, 1}
        epi_params_dict: Dict
    Returns:    
        epi_params: MMCACovid19Vac.Epidemic_Params
"""
function init_epidemic_parameters_struct(engine::MMCACovid19VacEngine, G::Int, M::Int, T::Int, 
    G_coords::Array{String, 1}, epi_params_dict::Dict)

    epi_params = MMCACovid19Vac.init_epi_parameters_struct(G, M, T, G_coords, epi_params_dict)
    return epi_params
end

"""
Function to initialize the epidemic parameters structure for the engine MMCACovid19Engine
    Params:
        engine: MMCACovid19Engine
        G: Int
        M: Int
        T: Int
        G_coords: Array{String, 1}
        epi_params_dict: Dict
    Returns:    
        epi_params: MMCAcovid19.Epidemic_Params
"""
function init_epidemic_parameters_struct(engine::MMCACovid19Engine, G::Int, M::Int, T::Int, 
                                         G_coords::Array{String, 1}, epi_params_dict::Dict)
    
    # Scaling of the asymptomatic infectivity
    scale_β = Float64.(epi_params_dict["scale_β"])
    # Infectivity of Symptomatic
    βᴵ = Float64.(epi_params_dict["βᴵ"])
    # Infectivity of Asymptomatic
    if haskey(epi_params_dict, "βᴬ")
        βᴬ = Float64.(epi_params_dict["βᴬ"])
    elseif haskey(epi_params_dict, "scale_β")
        βᴬ = scale_β * βᴵ
    else
        @error "Either βᴬ or scale_β should be provided"
    end
    # Exposed rate
    ηᵍ = Float64.(epi_params_dict["ηᵍ"])
    # Asymptomatic rate
    αᵍ = Float64.(epi_params_dict["αᵍ"])
    # Infectious rate
    μᵍ = Float64.(epi_params_dict["μᵍ"])
    # Direct death probability
    θᵍ = Float64.(epi_params_dict["θᵍ"])
    # Hospitalization probability
    γᵍ = Float64.(epi_params_dict["γᵍ"])
    # Fatality probability in ICU
    ωᵍ = Float64.(epi_params_dict["ωᵍ"])
    # Pre-deceased rate
    ζᵍ = Float64.(epi_params_dict["ζᵍ"])
    # Pre-hospitalized in ICU rate
    λᵍ = Float64.(epi_params_dict["λᵍ"])
    # Death rate in ICU
    ψᵍ = Float64.(epi_params_dict["ψᵍ"])
    # ICU discharge rate
    χᵍ = Float64.(epi_params_dict["χᵍ"])


    epi_params = MMCAcovid19.Epidemic_Params(βᴵ, βᴬ, ηᵍ, αᵍ, μᵍ, θᵍ, γᵍ, ζᵍ, λᵍ, ωᵍ, ψᵍ, χᵍ, G, M, T)
    return epi_params
end

"""
Function to set the initial compartments for the engine MMCACovid19VacEngine
    Params:
        engine: MMCACovid19VacEngine
        epi_params: MMCACovid19Vac.Epidemic_Params
        population: MMCACovid19Vac.Population_Params
        initial_compartments: Array{Float64, 4}
"""
function set_compartments!(engine::MMCACovid19VacEngine, epi_params::MMCACovid19Vac.Epidemic_Params, 
                          population::MMCACovid19Vac.Population_Params, initial_compartments::Array{Float64, 4})

    @assert size(initial_compartments) == (population.G, population.M, epi_params.V, epi_params.NumComps)
    MMCACovid19Vac.set_compartments!(epi_params, population, initial_compartments)
end

"""
Function to set the initial compartments for the engine MMCACovid19Engine
    Params:
        engine: MMCACovid19Engine
        epi_params: MMCAcovid19.Epidemic_Params
        population: MMCAcovid19.Population_Params
        initial_compartments: Array{Float64, 3}
"""
function set_compartments!(engine::MMCACovid19Engine, epi_params::MMCAcovid19.Epidemic_Params, 
                          population::MMCAcovid19.Population_Params, initial_compartments::Array{Float64, 3})

<<<<<<< HEAD
    @info "- Initializing MMCA epidemic simulations for engine $(engine)"
    @info "\t- N. of epi compartments = $(n_compartments)" 
    @info "\t- G (agent class) = $(G)"
    @info "\t- M (n. of metapopulations) = $(M)"
    @info "\t- T (simulation steps) = $(T)"
    @info "\t- first_day_simulation = $(first_day)"  
    @info "\t- last_day_simulation = $(last_day)"

    if tᶜs[1] == 1
        @info "The initial conditions correspond to a time step with NPI"
        diff = population.nᵢᵍ - sum(initial_compartments, dims = 3)[:,:,1]
        @info "Initializing the CH compartment "
        mask = isapprox.(diff, 0.0, atol=9e-9)
        CH = zeros(Float64, G, M)
        aux_pop = sum(initial_compartments, dims = 3)[:,:,1]
        CH[.!mask] .= population.nᵢᵍ[.!mask] .- aux_pop[.!mask] 
        CH[CH .< 0] .= 0
    else
        CH = zeros(Float64, G, M)
    end
    
=======
    n_compartments = 10

    @assert size(initial_compartments) == (population.G, population.M, n_compartments)
                       
>>>>>>> 104bf335
    t₀ = 1
    epi_params.ρˢᵍ[:,:,t₀]  .= initial_compartments[:, :, 1] ./ population.nᵢᵍ
    epi_params.ρᴱᵍ[:,:,t₀]  .= initial_compartments[:, :, 2] ./ population.nᵢᵍ
    epi_params.ρᴬᵍ[:,:,t₀]  .= initial_compartments[:, :, 3] ./ population.nᵢᵍ
    epi_params.ρᴵᵍ[:,:,t₀]  .= initial_compartments[:, :, 4] ./ population.nᵢᵍ
    epi_params.ρᴾᴴᵍ[:,:,t₀] .= initial_compartments[:, :, 5] ./ population.nᵢᵍ
    epi_params.ρᴾᴰᵍ[:,:,t₀] .= initial_compartments[:, :, 6] ./ population.nᵢᵍ
    epi_params.ρᴴᴿᵍ[:,:,t₀] .= initial_compartments[:, :, 7] ./ population.nᵢᵍ
    epi_params.ρᴴᴰᵍ[:,:,t₀] .= initial_compartments[:, :, 8] ./ population.nᵢᵍ
    epi_params.ρᴿᵍ[:,:,t₀]  .= initial_compartments[:, :, 9] ./ population.nᵢᵍ
    epi_params.ρᴰᵍ[:,:,t₀]  .= initial_compartments[:, :, 10] ./ population.nᵢᵍ
    epi_params.CHᵢᵍ[:,:]    .= CH ./ population.nᵢᵍ

    epi_params.ρˢᵍ[isnan.(epi_params.ρˢᵍ)]   .= 0
    epi_params.ρᴱᵍ[isnan.(epi_params.ρᴱᵍ)]   .= 0
    epi_params.ρᴬᵍ[isnan.(epi_params.ρᴬᵍ)]   .= 0
    epi_params.ρᴵᵍ[isnan.(epi_params.ρᴵᵍ)]   .= 0
    epi_params.ρᴾᴴᵍ[isnan.(epi_params.ρᴾᴴᵍ)] .= 0
    epi_params.ρᴾᴰᵍ[isnan.(epi_params.ρᴾᴰᵍ)] .= 0
    epi_params.ρᴴᴿᵍ[isnan.(epi_params.ρᴴᴿᵍ)] .= 0
    epi_params.ρᴴᴰᵍ[isnan.(epi_params.ρᴴᴰᵍ)] .= 0
    epi_params.ρᴿᵍ[isnan.(epi_params.ρᴿᵍ)]   .= 0
    epi_params.ρᴰᵍ[isnan.(epi_params.ρᴰᵍ)]   .= 0
    epi_params.CHᵢᵍ[isnan.(epi_params.CHᵢᵍ)]   .= 0

end

"""
Run the engine using Julia data structures as inputs. Does not save the output to file.
"""
function run_engine!(engine::MMCACovid19VacEngine, population::MMCACovid19Vac.Population_Params, 
                     epi_params::MMCACovid19Vac.Epidemic_Params, npi_params::NPI_Params; 
                     verbose = false, vac_params_dict = nothing)
    

    #########################################################
    # Vaccination parameters
    #########################################################
    @info "- Initializing vaccination parameters"

    # vaccionation dates
    start_vacc = vac_params_dict["start_vacc"]
    dur_vacc   = vac_params_dict["dur_vacc"]
    end_vacc   = start_vacc + dur_vacc

    # total vaccinations per age strata
    total_population = sum(population.nᵢᵍ)
    ϵᵍ = vac_params_dict["ϵᵍ"] * round( total_population * vac_params_dict["percentage_of_vacc_per_day"] )
    tᵛs = [start_vacc, end_vacc, epi_params.T]
    ϵᵍs = ϵᵍ .* [0  Int(vac_params_dict["are_there_vaccines"])  0]

    @info "\t* start_vaccination = $(start_vacc)"
    @info "\t* end_vaccination = $(end_vacc)"

    ########################################################
    ##               RUN THE SIMULATION                    #
    ########################################################
    MMCACovid19Vac.run_epidemic_spreading_mmca!(epi_params, population, npi_params, tᵛs, ϵᵍs; verbose=verbose )
end

"""
Run the engine using Julia data structures as inputs. Does not save the output to file.
"""
function run_engine!(engine::MMCACovid19Engine, population::MMCAcovid19.Population_Params, 
                     epi_params::MMCAcovid19.Epidemic_Params, npi_params::NPI_Params; 
                     verbose = false, vac_params_dict = nothing)
    
    
    #########################################################
    # Containment measures
    #########################################################

    # Timesteps when the containment measures will be applied
    tᶜs = npi_params.tᶜs
    # Array of level of confinement
    κ₀s = npi_params.κ₀s
    # Array of premeabilities of confined households
    ϕs = npi_params.ϕs
    # Array of social distancing measures
    δs = npi_params.δs

    MMCAcovid19.run_epidemic_spreading_mmca!(epi_params, population, tᶜs, κ₀s, ϕs, δs, verbose=verbose)
end<|MERGE_RESOLUTION|>--- conflicted
+++ resolved
@@ -123,49 +123,9 @@
         mkpath(output_path)
     end
 
-<<<<<<< HEAD
-    npi_params, network_df, metapop_df, initial_compartments = read_input_files(engine, config, data_path, instance_path, init_condition_path)
-
-    epi_params, population, coords = run_engine(engine, config, npi_params, network_df, metapop_df, initial_compartments)
-
-    @info "\t- Save full output = $(save_full_output)" 
-    if save_full_output
-        save_full(engine, epi_params, population, output_path, output_format; coords...)
-    end
-    if save_obs_output
-        save_observables(engine, epi_params, population, output_path; coords...)
-    end
-    if time_step_tosave !== nothing
-        export_date = first_day + Day(time_step_tosave - 1)
-        if  time_step_tosave <= epi_params.T
-            @info "Storing compartments at single date $(export_date):"
-            @info "\t- Simulation step: $(time_step_tosave)"
-            if time_step_tosave in npi_params.tᶜs
-                save_CH = true
-            else
-                save_CH = false
-            end
-            save_time_step(engine, epi_params, population, output_path, output_format, time_step_tosave, export_date, save_CH)
-        else
-            @error "Can't save simulation step ($(time_step_tosave)) larger than the last time step ($(params.T))"
-        end
-    end
-
-    @info "done running engine io"
-end
-
-"""
-Run the engine using Julia data structures as inputs. Does not save the output to file.
-
-TODO: decouple from MMCACovid19Vac.jl (NPI_Params)
-"""
-function run_engine(engine::MMCACovid19VacEngine, config::Dict, npi_params::NPI_Params, network_df::DataFrame, metapop_df::DataFrame, initial_compartments::Array{Float64, 4})
-    @info "Running MMCACovid19VacEngine"
-=======
     
     @info "Running EpiSim.jl using: $(engine)"
     
->>>>>>> 104bf335
     simulation_dict = config["simulation"]
     data_dict       = config["data"]
     epi_params_dict = config["epidemic_params"]
@@ -204,35 +164,7 @@
     ####################################################
     #####   INITIALIZATION OF DATA Structures   ########
     ####################################################
-<<<<<<< HEAD
-    @info "Initializing data structures"
-
-    ## POPULATION PARAMETERS
-    population = MMCACovid19Vac.init_pop_param_struct(G, M, G_coords, pop_params_dict, metapop_df, network_df)
-    ## EPIDEMIC PARAMETERS 
-    epi_params = MMCACovid19Vac.init_epi_parameters_struct(G, M, T, G_coords, epi_params_dict)
-
-    CH = zeros(Float64, G, M, epi_params.V)
-    if npi_params.tᶜs[1] == 1
-        @assert size(initial_compartments) == (G, M, epi_params.V, epi_params.NumComps + 1)
-        @info "The initial conditions correspond to a time step with NPI"
-        @info "Initializing the CH compartment "
-        for i in 1:epi_params.V
-            CH[:,:,i]    .= initial_compartments[:,:,i,11] 
-        end        
-    else
-        @assert size(initial_compartments) == (G, M, epi_params.V, epi_params.NumComps)
-        
-    end
-
-
-    #########################################################
-    # Vaccination parameters
-    #########################################################
-    @info "Initializing vaccination parameters"
-=======
     @info "- Initializing data structures"
->>>>>>> 104bf335
 
     population = init_population_struct(engine, G, M, G_coords, pop_params_dict, network_df, metapop_df)
     epi_params = init_epidemic_parameters_struct(engine, G, M, T, G_coords, epi_params_dict)
@@ -252,16 +184,6 @@
  
     run_engine!(engine, population, epi_params, npi_params; verbose = false, vac_params_dict = vac_params_dict)
 
-<<<<<<< HEAD
-    MMCACovid19Vac.set_compartments!(epi_params, population, initial_compartments)
-    t₀ = 1
-    for i in 1:epi_params.V
-        epi_params.CHᵢᵍᵥ[:,:,t₀,i]    .= CH[:,:,i] ./ population.nᵢᵍ[:,:]
-    end
-    epi_params.CHᵢᵍᵥ[isnan.(epi_params.CHᵢᵍᵥ)]   .= 0
-
-    MMCACovid19Vac.run_epidemic_spreading_mmca!(epi_params, population, npi_params, tᵛs, ϵᵍs; verbose = true )
-=======
     if save_full_output
         @info "- Saving full compartments" 
         save_full(engine, epi_params, population, output_path, output_format; coords...)
@@ -275,12 +197,16 @@
         if  time_step_tosave <= epi_params.T
             @info "- Storing compartments at single date $(export_date):"
             @info "\t* Simulation step: $(time_step_tosave)"
-            save_time_step(engine, epi_params, population, output_path, time_step_tosave, export_date)
+            if time_step_tosave in npi_params.tᶜs
+                save_CH = true
+            else
+                save_CH = false
+            end
+            save_time_step(engine, epi_params, population, output_path, output_format, time_step_tosave, export_date, save_CH)
         else
-            @error "- Can't save simulation step ($(time_step_tosave)) largest then the last time step ($(params.T))"
+            @error "Can't save simulation step ($(time_step_tosave)) larger than the last time step ($(params.T))"
         end
     end
->>>>>>> 104bf335
 
     @info "- Done running simulations"
 end
@@ -433,9 +359,29 @@
 """
 function set_compartments!(engine::MMCACovid19VacEngine, epi_params::MMCACovid19Vac.Epidemic_Params, 
                           population::MMCACovid19Vac.Population_Params, initial_compartments::Array{Float64, 4})
-
-    @assert size(initial_compartments) == (population.G, population.M, epi_params.V, epi_params.NumComps)
+    G = population.G
+    M = population.M
+    V = epi_params.V
+    S = epi_params.NumComps
+    CH = zeros(Float64, G, M, V)
+    if npi_params.tᶜs[1] == 1
+        @assert size(initial_compartments) == (G, M, V, S + 1)
+        @info "The initial conditions correspond to a time step with NPI"
+        @info "Initializing the CH compartment "
+        for i in 1:epi_params.V
+            CH[:, :, i] .= initial_compartments[:, :, i, 11]
+        end
+    else
+        @assert size(initial_compartments) == (G, M, V, S)
+
+    end
     MMCACovid19Vac.set_compartments!(epi_params, population, initial_compartments)
+
+    t₀ = 1
+    for i in 1:V
+        epi_params.CHᵢᵍᵥ[:,:,t₀,i]    .= CH[:,:,i] ./ population.nᵢᵍ[:,:]
+    end
+    epi_params.CHᵢᵍᵥ[isnan.(epi_params.CHᵢᵍᵥ)]   .= 0
 end
 
 """
@@ -449,14 +395,10 @@
 function set_compartments!(engine::MMCACovid19Engine, epi_params::MMCAcovid19.Epidemic_Params, 
                           population::MMCAcovid19.Population_Params, initial_compartments::Array{Float64, 3})
 
-<<<<<<< HEAD
-    @info "- Initializing MMCA epidemic simulations for engine $(engine)"
-    @info "\t- N. of epi compartments = $(n_compartments)" 
-    @info "\t- G (agent class) = $(G)"
-    @info "\t- M (n. of metapopulations) = $(M)"
-    @info "\t- T (simulation steps) = $(T)"
-    @info "\t- first_day_simulation = $(first_day)"  
-    @info "\t- last_day_simulation = $(last_day)"
+    n_compartments = 10
+    G = population.G
+    M = population.M
+    @assert size(initial_compartments) == (G, M, n_compartments)
 
     if tᶜs[1] == 1
         @info "The initial conditions correspond to a time step with NPI"
@@ -470,13 +412,7 @@
     else
         CH = zeros(Float64, G, M)
     end
-    
-=======
-    n_compartments = 10
-
-    @assert size(initial_compartments) == (population.G, population.M, n_compartments)
                        
->>>>>>> 104bf335
     t₀ = 1
     epi_params.ρˢᵍ[:,:,t₀]  .= initial_compartments[:, :, 1] ./ population.nᵢᵍ
     epi_params.ρᴱᵍ[:,:,t₀]  .= initial_compartments[:, :, 2] ./ population.nᵢᵍ
@@ -531,6 +467,35 @@
     @info "\t* start_vaccination = $(start_vacc)"
     @info "\t* end_vaccination = $(end_vacc)"
 
+end
+
+"""
+Run the engine using Julia data structures as inputs. Does not save the output to file.
+"""
+function run_engine!(engine::MMCACovid19VacEngine, population::MMCACovid19Vac.Population_Params, 
+                     epi_params::MMCACovid19Vac.Epidemic_Params, npi_params::NPI_Params; 
+                     verbose = false, vac_params_dict = nothing)
+    
+
+    #########################################################
+    # Vaccination parameters
+    #########################################################
+    @info "- Initializing vaccination parameters"
+
+    # vaccionation dates
+    start_vacc = vac_params_dict["start_vacc"]
+    dur_vacc   = vac_params_dict["dur_vacc"]
+    end_vacc   = start_vacc + dur_vacc
+
+    # total vaccinations per age strata
+    total_population = sum(population.nᵢᵍ)
+    ϵᵍ = vac_params_dict["ϵᵍ"] * round( total_population * vac_params_dict["percentage_of_vacc_per_day"] )
+    tᵛs = [start_vacc, end_vacc, epi_params.T]
+    ϵᵍs = ϵᵍ .* [0  Int(vac_params_dict["are_there_vaccines"])  0]
+
+    @info "\t* start_vaccination = $(start_vacc)"
+    @info "\t* end_vaccination = $(end_vacc)"
+
     ########################################################
     ##               RUN THE SIMULATION                    #
     ########################################################
