{
	"simulation": {
<<<<<<< HEAD
		"start_date": "2020-02-09",
		"end_date": "2020-05-31",
		"save_full_output": false,
=======
		"engine": "MMCACovid19",
		"start_date": "2020-03-10",
		"end_date": "2020-04-15",
		"save_full_output": true,
>>>>>>> 104bf335
		"save_observables": true,
		"save_time_step": null,
		"output_folder": "output",
		"output_format": "netcdf"
	},
	"data": {
		"initial_condition_filename": "initial_conditions_MMCACovid19.nc",
		"metapopulation_data_filename": "metapopulation_data.csv",
		"mobility_matrix_filename": "R_mobility_matrix.csv",
		"kappa0_filename": "kappa0_from_mitma.csv"
	},
	"epidemic_params": {
		"scale_β": 0.51,
		"βᴬ": 0.046053,
		"βᴵ": 0.0903,
		"ηᵍ": [0.2747252747252747, 0.2747252747252747, 0.2747252747252747],
		"αᵍ": [0.26595744680851063, 0.641025641025641, 0.641025641025641],
		"μᵍ": [1.0, 0.3125, 0.3125],
		"θᵍ": [0.0, 0.0, 0.0],
		"γᵍ": [0.003, 0.01, 0.08],
		"ζᵍ": [0.12820512820512822, 0.12820512820512822, 0.12820512820512822],
		"λᵍ": [1.0, 1.0, 1.0],
		"ωᵍ": [0.0, 0.04, 0.3],
		"ψᵍ": [0.14285714285714285, 0.14285714285714285, 0.14285714285714285],
		"χᵍ": [0.047619047619047616, 0.047619047619047616, 0.047619047619047616]
	},
	"population_params": {
		"G_labels": ["Y", "M", "O"],
		"C": [
				[ 0.598,  0.38486, 0.01714],
				[ 0.244,  0.721,   0.0353],
				[ 0.1919, 0.5705,  0.2376]
			],
		"kᵍ": [11.8, 13.3, 6.76],
		"kᵍ_h": [3.15, 3.17, 3.28],
		"kᵍ_w": [1.72, 5.18, 0.0],
		"pᵍ": [0.0, 1.0, 0.0],
		"ξ": 0.01,
		"σ": 2.5
	},
	"NPI":{
		"κ₀s": [0.8],
		"ϕs":  [0.2],
		"δs":  [0.8],
		"tᶜs": [100],
		"are_there_npi": true
	}
}<|MERGE_RESOLUTION|>--- conflicted
+++ resolved
@@ -1,15 +1,9 @@
 {
 	"simulation": {
-<<<<<<< HEAD
+		"engine": "MMCACovid19",
 		"start_date": "2020-02-09",
 		"end_date": "2020-05-31",
 		"save_full_output": false,
-=======
-		"engine": "MMCACovid19",
-		"start_date": "2020-03-10",
-		"end_date": "2020-04-15",
-		"save_full_output": true,
->>>>>>> 104bf335
 		"save_observables": true,
 		"save_time_step": null,
 		"output_folder": "output",
